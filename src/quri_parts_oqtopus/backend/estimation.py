--- conflicted
+++ resolved
@@ -9,15 +9,14 @@
 from quri_parts.core.operator import Operator
 from quri_parts.openqasm.circuit import convert_to_qasm_str
 
-<<<<<<< HEAD
-from quri_parts_oqtopus.backend import OqtopusDevice
-from quri_parts_oqtopus.backend.configuration import (
+from quri_parts_oqtopus.backend.device import (
+    OqtopusDevice,
+    OqtopusDeviceBackend,
+)
+from quri_parts_oqtopus.backend.config import (
     DateTimeEncoder,
     OqtopusConfig,
 )
-=======
-from quri_parts_oqtopus.backend.config import OqtopusConfig
->>>>>>> 3d84852b
 from quri_parts_oqtopus.rest import (
     ApiClient,
     Configuration,
