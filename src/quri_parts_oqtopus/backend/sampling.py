"""A module to execute sampling on OQTOPUS Cloud.

Before sampling, sign up for OQTOPUS Cloud and create a configuration file in
path ``~/.oqtopus``. See the description of :meth:`OqtopusConfig.from_file` method
for how to write ``~/.oqtopus`` file.

Examples:
    To execute sampling 1000 shots on OQTOPUS Cloud, run the following code:

    .. highlight:: python
    .. code-block:: python

        from quri_parts.circuit import QuantumCircuit
        from quri_parts_oqtopus.backend import OqtopusSamplingBackend

        circuit = QuantumCircuit(2)
        circuit.add_H_gate(0)
        circuit.add_CNOT_gate(0, 1)

        backend = OqtopusSamplingBackend()
        job = backend.sample(circuit, n_shots=1000)
        counts = job.result().counts
        print(counts)

    To execute with the transpiler setting on OQTOPUS Cloud, run the following code:

    .. highlight:: python
    .. code-block:: python

        from quri_parts.circuit import QuantumCircuit
        from quri_parts_oqtopus.backend import OqtopusSamplingBackend

        circuit = QuantumCircuit(2)
        circuit.add_H_gate(0)
        circuit.add_CNOT_gate(0, 1)

        backend = OqtopusSamplingBackend()
        job = backend.sample(circuit, n_shots=10000, transpiler="normal")
        counts = job.result().counts
        print(counts)

    The specifications of the transpiler setting is as follows:

    - ``"none"``: no transpiler
    - ``"pass"``: use the "do nothing transpiler" (same as ``"none"``)
    - ``"normal"``: use default transpiler (by default)

    You can also input OpenQASM 3.0 program.

    .. highlight:: python
    .. code-block:: python

        from quri_parts.circuit import QuantumCircuit
        from quri_parts_oqtopus.backend import OqtopusSamplingBackend

        qasm = \"\"\"OPENQASM 3;
        include "stdgates.inc";
        qubit[2] q;

        h q[0];
        cx q[0], q[1];\"\"\"

        backend = OqtopusSamplingBackend()
        job = backend.sample_qasm(qasm, n_shots=1000)
        counts = job.result().counts
        print(counts)

    To retrieve jobs already sent to OQTOPUS Cloud, run the following code:

    .. highlight:: python
    .. code-block:: python

        from quri_parts_oqtopus.backend import OqtopusSamplingBackend

        job = backend.retrieve_job("<put target job id>")
        counts = job.result().counts
        print(counts)

"""

import json
import os
import time
from collections import Counter
from datetime import datetime
from typing import Any

from quri_parts.backend import (
    BackendError,
    SamplingCounts,
    SamplingJob,
    SamplingResult,
)
from quri_parts.circuit import NonParametricQuantumCircuit
from quri_parts.openqasm.circuit import convert_to_qasm_str

<<<<<<< HEAD
from quri_parts_oqtopus.backend.device import OqtopusDevice
=======
from quri_parts_oqtopus.backend.configuration import OqtopusConfig
>>>>>>> 0367be3e
from quri_parts_oqtopus.rest import (
    ApiClient,
    Configuration,
    JobApi,
    JobsJobDef,
    JobsSubmitJobInfo,
    JobsSubmitJobRequest,
)

JOB_FINAL_STATUS = ["succeeded", "failed", "cancelled"]


class OqtopusSamplingResult(SamplingResult):
    """A result of a sampling job.

    Args:
        result: A result of dict type.
            This dict should have the key ``counts``.
            The value of ``counts`` is the dict input for the counts.
            Where the keys represent a measured classical value
            and the value is an integer the number of shots with that result.

            If the keys of ``counts`` is expressed as a bit string,
            then ``properties`` is a mapping from the index of bit string
            to the index of the quantum circuit.

    Raises:
        ValueError: If ``counts`` does not exist in result.

    Examples:
        An example of a dict of result is as below:

        .. code-block::

            {
                "counts": {
                    "0": 600,
                    "1": 300,
                    "3": 100,
                }
            }

        In the above case, the bit string representation of 0, 1, and 3
        in the keys of ``counts`` is "00", "01", and "11" respectively.
        The LSB (Least Significant Bit) of the bit string representation is
        ``classical index``=0.

    """

    def __init__(self, result: dict[str, Any]) -> None:
        super().__init__()

        if "counts" not in result:
            msg = "'counts' does not exist in result"
            raise ValueError(msg)

        self._result = result
        self._counts: SamplingCounts = Counter(result.get("counts"))
        self._divided_counts: dict[str, SamplingCounts] | None = None
        if result.get("divided_counts"):
            self._divided_counts = {
                index: Counter({
                    int(bits): count
                    for bits, count in result["divided_counts"][index].items()
                })
                for index in result["divided_counts"]
            }

    @property
    def counts(self) -> SamplingCounts:
        """Returns the dict input for the counts."""
        return self._counts

    @property
    def divided_counts(self) -> dict | None:
        """Returns divided_counts."""
        return self._divided_counts

    def __repr__(self) -> str:
        """Return a string representation.

        Returns:
            str: A string representation.

        """
        return str(self._result)


class DateTimeEncoder(json.JSONEncoder):
    """JSONEncoder supporting `datetime.datetime`."""

    def default(self, obj: Any) -> Any:  # noqa: ANN401
        """Serialize object.

        Args:
            obj (Any): The object to be serialized

        Returns:
            Any: Serialized object.

        """
        if isinstance(obj, datetime):
            return obj.isoformat()
        return super().default(obj)


class OqtopusSamplingJob(SamplingJob):  # noqa: PLR0904
    """A job for a sampling measurement.

    Args:
        job: A result of dict type.
        job_api: A result of dict type.

    Raises:
        ValueError: If ``job`` or ``job_api`` is None.

    """

    def __init__(self, job: JobsJobDef, job_api: JobApi) -> None:
        super().__init__()

        if job is None:
            msg = "'job' should not be None"
            raise ValueError(msg)
        self._job: JobsJobDef = job

        if job_api is None:
            msg = "'job_api' should not be None"
            raise ValueError(msg)
        self._job_api: JobApi = job_api

    @property
    def job_id(self) -> str:
        """The id of the job.

        Returns:
            str: The id of the job.

        """
        return self._job.job_id

    @property
    def name(self) -> str:
        """The name of the job.

        Returns:
            str: The name of the job.

        """
        return self._job.name

    @property
    def description(self) -> str:
        """The description of the job.

        Returns:
            str: The description of the job.

        """
        return self._job.description

    @property
    def job_type(self) -> str:
        """The job type of the job.

        Returns:
            str: The job type of the job.

        """
        return self._job.job_type

    @property
    def status(self) -> str:
        """The status of the job.

        Returns:
            str: The status of the job.

        """
        return self._job.status

    @property
    def device_id(self) -> str:
        """The device id of the job.

        Returns:
            str: The device id of the job.

        """
        return self._job.device_id

    @property
    def shots(self) -> int:
        """The shots of the job.

        Returns:
            int: The shots of the job.

        """
        return self._job.shots

    @property
    def job_info(self) -> dict:
        """The detail information of the job.

        Returns:
            dict: The detail information of the job.

        """
        return self._job.job_info.to_dict()

    @property
    def transpiler_info(self) -> dict:
        """The transpiler info of the job.

        Returns:
            dict: The transpiler info of the job.

        """
        return self._job.transpiler_info

    @property
    def simulator_info(self) -> dict:
        """The simulator info of the job.

        Returns:
            dict: The simulator info of the job.

        """
        return self._job.simulator_info

    @property
    def mitigation_info(self) -> dict:
        """The mitigation info of the job.

        Returns:
            dict: The mitigation info of the job.

        """
        if self._job.mitigation_info:
            return json.loads(self._job.mitigation_info)
        return {}

    @property
    def execution_time(self) -> float:
        """The execution time of the job.

        Returns:
            float: The execution time of the job.

        """
        return self._job.execution_time

    @property
    def submitted_at(self) -> datetime:
        """The `submitted_at` of the job.

        Returns:
            datetime: The `submitted_at` of the job.

        """
        return self._job.submitted_at

    @property
    def ready_at(self) -> datetime:
        """The `ready_at` of the job.

        Returns:
            datetime: The `ready_at` of the job.

        """
        return self._job.ready_at

    @property
    def running_at(self) -> datetime:
        """The `running_at` of the job.

        Returns:
            datetime: The `running_at` of the job.

        """
        return self._job.running_at

    @property
    def ended_at(self) -> datetime:
        """The `ended_at` of the job.

        Returns:
            datetime: The `ended_at` of the job.

        """
        return self._job.ended_at

    def refresh(self) -> None:
        """Retrieve the latest job information from OQTOPUS Cloud.

        Raises:
            BackendError: If job cannot be found or if an authentication error occurred
                or timeout occurs, etc.

        """
        try:
            self._job = self._job_api.get_job(self._job.job_id)
        except Exception as e:
            msg = "To refresh job is failed."
            raise BackendError(msg) from e

    def wait_for_completion(
        self, timeout: float | None = None, wait: float = 10.0
    ) -> JobsJobDef | None:
        """Wait until the job progress to the end.

        Calling this function waits until the job progress to the end such as
        ``succeeded`` or ``failed``, ``cancelled``.

        Args:
            timeout: The number of seconds to wait for job.
            wait: Time in seconds between queries.

        Returns:
            JobsJobDef | None: If a timeout occurs, it returns None. Otherwise, it
                returns the Job.

        """
        start_time = time.time()
        self.refresh()
        while self._job.status not in JOB_FINAL_STATUS:
            # check timeout
            elapsed_time = time.time() - start_time
            if timeout is not None and elapsed_time >= timeout:
                return None

            # sleep and get job
            time.sleep(wait)
            self.refresh()

        return self._job

    def result(
        self, timeout: float | None = None, wait: float = 10.0
    ) -> OqtopusSamplingResult:
        """Wait until the job progress to the end and returns the result of the job.

        If the status of job is not ``succeeded`` or ``failed``, or ``cancelled``,
        the job is retrieved from OQTOPUS Cloud at intervals of ``wait`` seconds.
        If the job does not progress to the end after ``timeout`` seconds,
        raise :class:`BackendError`.

        Args:
            timeout: The number of seconds to wait for job.
            wait: Time in seconds between queries.

        Returns:
            OqtopusSamplingResult: the result of the sampling job.

        Raises:
            BackendError: If job cannot be found or if an authentication error occurred
                or timeout occurs, etc.

        """
        if self._job.status not in JOB_FINAL_STATUS:
            job = self.wait_for_completion(timeout, wait)
            if job is None:
                msg = f"Timeout occurred after {timeout} seconds."
                raise BackendError(msg)
            self._job = job
        if self._job.status in {"failed", "cancelled"}:
            msg = f"Job ended with status {self._job.status}."
            raise BackendError(msg)

        # edit json for OqtopusSamplingResult
        result = self.job_info["result"]["sampling"]
        if isinstance(result["counts"], str):
            result["counts"] = json.loads(result["counts"])
        result["counts"] = Counter({
            int(bits, 2) if isinstance(bits, str) else bits: count
            for bits, count in result["counts"].items()
        })

        if result.get("divided_counts"):
            if isinstance(result["divided_counts"], str):
                result["divided_counts"] = json.loads(result["divided_counts"])
            result["divided_counts"] = {
                int(index): Counter({
                    int(bits, 2) if isinstance(bits, str) else bits: count
                    for bits, count in result["divided_counts"][index].items()
                })
                for index in result["divided_counts"]
            }

        return OqtopusSamplingResult(result)

    def cancel(self) -> None:
        """Cancel the job.

        If the job statuses are success, failure, or cancelled,
        then cannot be cancelled and an error occurs.

        Raises:
            BackendError: If job cannot be found or if an authentication error occurred
                or if job cannot be cancelled, etc.

        """
        try:
            self._job_api.cancel_job(self._job.job_id)
            self.refresh()
        except Exception as e:
            msg = "To cancel job is failed."
            raise BackendError(msg) from e

    def to_json(self) -> str:
        """Return a json string representation of the OqtopusSamplingJob.

        Returns:
            str: A json string representation of the OqtopusSamplingJob.

        """
        return json.dumps(self._job.to_dict(), cls=DateTimeEncoder)

    def __repr__(self) -> str:
        """Return a string representation of the OqtopusSamplingJob.

        Returns:
            str: A string representation of the OqtopusSamplingJob.

        """
        return self._job.to_str()


class OqtopusSamplingBackend:
    """A OQTOPUS backend for a sampling measurement.

    Args:
        config: A :class:`OqtopusConfig` for circuit execution.
            If this parameter is ``None`` and both environment variables ``OQTOPUS_URL``
            and ``OQTOPUS_API_TOKEN`` exist, create a :class:`OqtopusConfig` using
            the values of the ``OQTOPUS_URL``, ``OQTOPUS_API_TOKEN``, and
            ``OQTOPUS_PROXY`` environment variables.

            If this parameter is ``None`` and the environment variables do not exist,
            the ``default`` section in the ``~/.oqtopus`` file is read.

    """

    def __init__(
        self,
        config: OqtopusConfig | None = None,
    ) -> None:
        super().__init__()

        # set config
        if config is None:
            # if environment variables are set, use their values
            url = os.getenv("OQTOPUS_URL")
            api_token = os.getenv("OQTOPUS_API_TOKEN")
            proxy = os.getenv("OQTOPUS_PROXY")
            if url is not None and api_token is not None:
                config = OqtopusConfig(
                    url=url,
                    api_token=api_token,
                    proxy=proxy,
                )
            # load config from file
            else:
                config = OqtopusConfig.from_file()

        # construct JobApi
        rest_config = Configuration()
        rest_config.host = config.url
        if config.proxy:
            rest_config.proxy = config.proxy
        api_client = ApiClient(
            configuration=rest_config,
            header_name="q-api-token",
            header_value=config.api_token,
        )
        self._job_api: JobApi = JobApi(api_client=api_client)

    def sample(  # noqa: PLR0917, PLR0913
        self,
        program: NonParametricQuantumCircuit | list[NonParametricQuantumCircuit],
        device: str | OqtopusDevice,
        shots: int,
        name: str | None = None,
        description: str | None = None,
        transpiler_info: dict | None = None,
        simulator_info: dict | None = None,
        mitigation_info: dict | None = None,
    ) -> OqtopusSamplingJob:
        """Execute a sampling measurement of a circuit.

        The circuit is transpiled on OQTOPUS Cloud.
        The QURI Parts transpiling feature is not supported.
        The circuit is converted to OpenQASM 3.0 format and sent to OQTOPUS Cloud.

        Args:
            program (NonParametricQuantumCircuit | list[NonParametricQuantumCircuit]):
                The circuit to be sampled.
            device (str | OqtopusDevice):
                The OqtopusDevice object or device id to be executed.
            shots (int): Number of repetitions of each circuit, for sampling.
            name (str | None, optional): The name to be assigned to the job.
                Defaults to None.
            description (str | None, optional): The description to be assigned to
                the job. Defaults to None.
            transpiler_info (dict | None, optional): The transpiler information.
                Defaults to None.
            simulator_info (dict | None, optional): The simulator information.
                Defaults to None.
            mitigation_info (dict | None, optional): The mitigation information.
                Defaults to None.

        Returns:
            The job to be executed.

        """
        qasm: str | list[str]
        if isinstance(program, list):
            qasm = [_convert_to_qasm_str_with_measure(c) for c in program]
        else:
            qasm = _convert_to_qasm_str_with_measure(program)

        device_id = device.device_id if isinstance(device, OqtopusDevice) else device

        return self.sample_qasm(
            program=qasm,
            device=device_id,
            shots=shots,
            name=name,
            description=description,
            transpiler_info=transpiler_info,
            simulator_info=simulator_info,
            mitigation_info=mitigation_info,
        )

    def sample_qasm(  # noqa: PLR0913, PLR0917
        self,
        program: str | list[str],
        device: str | OqtopusDevice,
        shots: int,
        name: str | None = None,
        description: str | None = None,
        transpiler_info: dict | None = None,
        simulator_info: dict | None = None,
        mitigation_info: dict | None = None,
        job_type: str | None = None,
    ) -> OqtopusSamplingJob:
        """Execute sampling measurement of the program.

        The program is transpiled on OQTOPUS Cloud.
        QURI Parts OQTOPUS does not support QURI Parts transpiling feature.

        Args:
            program (str | list[str]): The program to be sampled.
            device (str | OqtopusDevice):
                The OqtopusDevice object or device id to be executed.
            shots (int): Number of repetitions of each circuit, for sampling.
            name (str | None, optional): The name to be assigned to the job.
                Defaults to None.
            description (str | None, optional): The description to be assigned to
                the job. Defaults to None.
            transpiler_info (dict | None, optional): The transpiler information.
                Defaults to None.
            simulator_info (dict | None, optional): The simulator information.
                Defaults to None.
            mitigation_info (dict | None, optional): The mitigation information.
                Defaults to None.
            job_type (str | None, optional): The job type. Defaults to None.

        Returns:
            OqtopusSamplingJob: The job to be executed.

        Raises:
            ValueError: If ``shots`` is not a positive integer.
            BackendError: If job is wrong or if an authentication error occurred, etc.

        """
        if not shots >= 1:
            msg = f"shots should be a positive integer.: {shots}"
            raise ValueError(msg)

        if job_type is None:
            if isinstance(program, list):
                job_type = "multi_manual"
            else:
                job_type = "sampling"
                program = [program]

        if transpiler_info is None:
            transpiler_info = {}
        if simulator_info is None:
            simulator_info = {}
        if mitigation_info is None:
            mitigation_info = {}

        device_id = device.device_id if isinstance(device, OqtopusDevice) else device

        try:
            if os.getenv("OQTOPUS_ENV") == "sse_container":
                # This section is only for inside SSE container.
                import sse_sampler  # noqa: PLC0415

                response = sse_sampler.req_transpile_and_exec(
                    program, shots, transpiler_info
                )
                job = OqtopusSamplingJob(response, self._job_api)
                # Workaround to avoid thread pool closing error when destructor of
                # _job_api. Anyway the job_api cannot be used in SSE container.
                del job._job_api  # noqa: SLF001
            else:
                job_info = JobsSubmitJobInfo(program=program)
                body = JobsSubmitJobRequest(
                    name=name,
                    description=description,
                    device_id=device_id,
                    job_type=job_type,
                    job_info=job_info,
                    transpiler_info=transpiler_info,
                    simulator_info=simulator_info,
                    mitigation_info=mitigation_info,
                    shots=shots,
                )
                response_submit_job = self._job_api.submit_job(body=body)
                response = self._job_api.get_job(response_submit_job.job_id)
                job = OqtopusSamplingJob(response, self._job_api)
        except Exception as e:
            msg = "To execute sampling on OQTOPUS Cloud is failed."
            raise BackendError(msg) from e

        return job

    def retrieve_job(self, job_id: str) -> OqtopusSamplingJob:
        """Retrieve the job with the given id from OQTOPUS Cloud.

        Args:
            job_id: The id of the job to retrieve.

        Returns:
            The job with the given ``job_id``.

        Raises:
            BackendError: If job cannot be found or if an authentication error occurred,
                etc.

        """
        try:
            response = self._job_api.get_job(job_id)
        except Exception as e:
            msg = "To retrieve_job from OQTOPUS Cloud is failed."
            raise BackendError(msg) from e

        return OqtopusSamplingJob(response, self._job_api)


def _convert_to_qasm_str_with_measure(program: NonParametricQuantumCircuit) -> str:
    qasm = convert_to_qasm_str(program)
    # If `qasm` does not contain "measure",
    # then add the bit declaration and append "measure"
    if "measure" not in qasm:
        # declare bits
        qubit_index = qasm.find("qubit")
        if qubit_index != -1:
            semicolon_index = qasm.find(";", qubit_index)
            if semicolon_index != -1:
                size = program.qubit_count
                declare_bit = f"\nbit[{size}] c;"
                qasm = (
                    qasm[: semicolon_index + 1]
                    + declare_bit
                    + qasm[semicolon_index + 1 :]
                )
        # append measure
        qasm += "\nc = measure q;"
    return qasm<|MERGE_RESOLUTION|>--- conflicted
+++ resolved
@@ -94,11 +94,11 @@
 from quri_parts.circuit import NonParametricQuantumCircuit
 from quri_parts.openqasm.circuit import convert_to_qasm_str
 
-<<<<<<< HEAD
+from quri_parts_oqtopus.backend.configuration import (
+    DateTimeEncoder,
+    OqtopusConfig,
+)
 from quri_parts_oqtopus.backend.device import OqtopusDevice
-=======
-from quri_parts_oqtopus.backend.configuration import OqtopusConfig
->>>>>>> 0367be3e
 from quri_parts_oqtopus.rest import (
     ApiClient,
     Configuration,
@@ -185,24 +185,6 @@
 
         """
         return str(self._result)
-
-
-class DateTimeEncoder(json.JSONEncoder):
-    """JSONEncoder supporting `datetime.datetime`."""
-
-    def default(self, obj: Any) -> Any:  # noqa: ANN401
-        """Serialize object.
-
-        Args:
-            obj (Any): The object to be serialized
-
-        Returns:
-            Any: Serialized object.
-
-        """
-        if isinstance(obj, datetime):
-            return obj.isoformat()
-        return super().default(obj)
 
 
 class OqtopusSamplingJob(SamplingJob):  # noqa: PLR0904
